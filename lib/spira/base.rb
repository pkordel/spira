require "active_model"
require "active_support/hash_with_indifferent_access"
require "rdf/isomorphic"
require "set"

require "spira/resource"
require "spira/persistence"
require "spira/validations"
require "spira/reflections"

module Spira

  ##
  # Spira::Base aims to perform similar to ActiveRecord::Base
  # You should inherit your models from it.
  #
  class Base
    extend ActiveModel::Callbacks
    extend ActiveModel::Naming
    include ActiveModel::Conversion
    include ::RDF, ::RDF::Enumerable, ::RDF::Queryable

    define_model_callbacks :save, :destroy, :create, :update

    ##
    # This instance's URI.
    #
    # @return [RDF::URI]
    attr_reader :subject

    class << self
      attr_reader :reflections, :properties

      def types
        Set.new
      end

      ##
      # Repository name for this class
      #
      # @return [Symbol]
      def repository_name
        # should be redefined in children, if required
        # see also Spira::Resource.configure :repository option
        :default
      end

      ##
      # The base URI for this class.  Attempts to create instances for non-URI
      # objects will be appended to this base URI.
      #
      # @return [Void]
      def base_uri
        # should be redefined in children, if required
        # see also Spira::Resource.configure :base_uri option
        nil
      end

      ##
      # The default vocabulary for this class.  Setting a default vocabulary
      # will allow properties to be defined without a `:predicate` option.
      # Predicates will instead be created by appending the property name to
      # the given string.
      #
      # @return [Void]
      def default_vocabulary
        # should be redefined in children, if required
        # see also Spira::Resource.configure :default_vocabulary option
        nil
      end


      ##
      # The current repository for this class
      #
      # @return [RDF::Repository, nil]
      def repository
        Spira.repository(repository_name)
      end

      ##
      # Simple finder method.
      #
      # @param [Symbol, ID] scope
      #   scope can be :all, :first or an ID
      # @param [Hash] args
      #   args can contain:
      #     :conditions - Hash of properties and values
      #     :limit      - Fixnum, limiting the amount of returned records
      # @return [Spira::Base, Set]
      def find(scope, args = {})
        conditions = args[:conditions] || {}
        options = args.except(:conditions)

        limit = options[:limit] || -1

        case scope
        when :first
          find_all(conditions, :limit => 1).first
        when :all
          find_all(conditions, :limit => limit)
        else
          find_by_id scope
        end
      end

      def all(args = {})
        find(:all, args)
      end

      def first(args = {})
        find(:first, args)
      end

      ##
<<<<<<< HEAD
      # The current repository for this class
      #
      # @return [RDF::Repository, nil]
      def repository
        name = @repository_name || :default
        Spira.repository(name) || (raise Spira::NoRepositoryError, "#{self} is configured to use :#{name} as a repository, but it has not been set.")
      end

      ##
      # Create a new projection instance of this class for the given URI.  If a
      # class has a base_uri given, and the argument is not an `RDF::URI`, the
      # given identifier will be appended to the base URI.
      #
      # Spira does not have 'find' or 'create' functions.  As RDF identifiers
      # are globally unique, they all simply 'are'.
      #
      # On calling `for`, a new projection is created for the given URI.  The
      # first time access is attempted on a field, the repository will be
      # queried for existing attributes, which will be used for the given URI.
      # Underlying repositories are not accessed at the time of calling `for`.
      #
      # A class with a base URI may still be projected for any URI, whether or
      # not it uses the given resource class' base URI.
      #
      # @raise [TypeError] if an RDF type is given in the attributes and one is
      # given in the attributes.
      # @raise [ArgumentError] if a non-URI is given and the class does not
      # have a base URI.
      # @overload for(uri, attributes = {})
      #   @param [RDF::URI] uri The URI to create an instance for
      #   @param [Hash{Symbol => Any}] attributes Initial attributes
      # @overload for(identifier, attributes = {})
      #   @param [Any] uri The identifier to append to the base URI for this class
      #   @param [Hash{Symbol => Any}] attributes Initial attributes
      # @yield [self] Executes a given block and calls `#save!`
      # @yieldparam [self] self The newly created instance
      # @return  [Spira::Base] The newly created instance
      # @see http://rdf.rubyforge.org/RDF/URI.html
      def for(identifier, attributes = {}, &block)
        self.project(id_for(identifier), attributes, &block)
      end
      alias_method :[], :for

      ##
      # Create a new instance with the given subjet without any modification to
      # the given subject at all.  This method exists to provide an entry point
      # for implementing classes that want to create a more intelligent .for
      # and/or .id_for for their given use cases, such as simple string
      # appending to base URIs or calculated URIs from other representations.
      #
      # @example Using simple string concatentation with base_uri in .for instead of joining delimiters
      #     def for(identifier, attributes = {}, &block)
      #       self.project(RDF::URI(self.base_uri.to_s + identifier.to_s), attributes, &block)
      #     end
      # @param [RDF::URI, RDF::Node] subject
      # @param [Hash{Symbol => Any}] attributes Initial attributes
      # @return [Spira::Base] the newly created instance
      def project(subject, attributes = {}, &block)
        if !type.nil? && attributes[:type]
          raise TypeError, "#{self} has an RDF type, #{self.type}, and cannot accept one as an argument."
        end
        new(attributes.merge(:_subject => subject), &block)
      end

      ##
      # Creates a URI or RDF::Node based on a potential base_uri and string,
      # URI, or Node, or Addressable::URI.  If not a URI or Node, the given
      # identifier should be a string representing an absolute URI, or
      # something responding to to_s which can be appended to a base URI, which
      # this class must have.
      #
      # @param  [Any] Identifier
      # @return [RDF::URI, RDF::Node]
      # @raise  [ArgumentError] If this class cannot create an identifier from the given argument
      # @see http://rdf.rubyforge.org/RDF/URI.html
      # @see Spira.base_uri
      # @see Spira.for
      def id_for(identifier)
        case
          # Absolute URI's go through unchanged
        when identifier.is_a?(RDF::URI) && identifier.absolute?
          identifier
          # We don't have a base URI to join this fragment with, so go ahead and instantiate it as-is.
        when identifier.is_a?(RDF::URI) && self.base_uri.nil?
          identifier
          # Blank nodes go through unchanged
        when identifier.respond_to?(:node?) && identifier.node?
          identifier
          # Anything that can be an RDF::URI, we re-run this case statement
          # on it for the fragment logic above.
        when identifier.respond_to?(:to_uri) && !identifier.is_a?(RDF::URI)
          id_for(identifier.to_uri)
          # see comment with #to_uri above, this might be a fragment
        when identifier.is_a?(Addressable::URI)
          id_for(RDF::URI.intern(identifier))
          # This is a #to_s or a URI fragment with a base uri.  We'll treat them the same.
          # FIXME: when #/ makes it into RDF.rb proper, this can all be wrapped
          # into the one case statement above.
        else
          uri = identifier.is_a?(RDF::URI) ? identifier : RDF::URI.intern(identifier.to_s)
          case
          when uri.absolute?
            uri
          when self.base_uri.nil?
            raise ArgumentError, "Cannot create identifier for #{self} by String without base_uri; an RDF::URI is required"
          else
            separator = self.base_uri.to_s[-1,1] =~ /(\/|#)/ ? '' : '/'
            RDF::URI.intern(self.base_uri.to_s + separator + identifier.to_s)
          end
        end
      end


      ##
=======
>>>>>>> 94093b86
      # The number of URIs projectable as a given class in the repository.
      # This method is only valid for classes which declare a `type` with the
      # `type` method in the Resource.
      #
      # @raise  [Spira::NoTypeError] if the resource class does not have an RDF type declared
      # @return [Integer] the count
      def count
<<<<<<< HEAD
        raise Spira::NoTypeError, "Cannot count a #{self} without a reference type URI." if @type.nil?
        repository.query(:predicate => RDF.type, :object => @type).subjects.count
=======
        raise Spira::NoTypeError, "Cannot count a #{self} without a reference type URI." if type.nil?
        repository.query(:predicate => RDF.type, :object => type).subjects.count
>>>>>>> 94093b86
      end

      ##
      # Clear the iteration cache
      #
      # @return [void]
      def reload
        @cache = nil
      end

      ##
      # Enumerate over all resources projectable as this class.  This method is
      # only valid for classes which declare a `type` with the `type` method in
      # the Resource.
      #
      # @raise  [Spira::NoTypeError] if the resource class does not have an RDF type declared
      # @overload each
      #   @yield [instance] A block to perform for each available projection of this class
      #   @yieldparam [self] instance
      #   @yieldreturn [Void]
      #   @return [Void]
      #
      # @overload each
      #   @return [Enumerator]
      def each
<<<<<<< HEAD
        raise Spira::NoTypeError, "Cannot count a #{self} without a reference type URI." if @type.nil?

        if block_given?
          repository.query(:predicate => RDF.type, :object => @type).each_subject do |subject|
=======
        raise Spira::NoTypeError, "Cannot count a #{self} without a reference type URI." if type.nil?

        if block_given?
          repository.query(:predicate => RDF.type, :object => type).each_subject do |subject|
>>>>>>> 94093b86
            cache[subject] ||= self.for(subject)
            yield cache[subject]
          end
        else
          enum_for(:each)
        end
      end

      def find_by_id id
        self.for id
      end

      def serialize(node, options = {})
        node
      end

      def unserialize(value, options = {})
        if value.respond_to?(:blank?) && value.blank?
          nil
        else
          self.for value, options
        end
      end


      private

      def inherited(child)
        child.instance_variable_set :@properties, @properties.dup
        child.instance_variable_set :@reflections, @reflections.dup
        super
      end

      ##
      # A cache of iterated instances of this projection
      #
      # @return [RDF::Util::Cache]
      # @private
      def cache
        @cache ||= RDF::Util::Cache.new
<<<<<<< HEAD
      end

      ##
      # The list of validation functions for this projection
      #
      # @return [Array<Symbol>]
      def validators
        @validators ||= []
      end

      # Build a Ruby value from an RDF value.
      #
      # @private
      def build_value(node, type, cache)
        if cache[node]
          cache[node]
        else
          klass = classize_resource(type)
          if klass.respond_to?(:unserialize)
            if klass.ancestors.include?(Spira::Base)
              cache[node] = promise { klass.unserialize(node, :_cache => cache) }
            else
              klass.unserialize(node)
            end
          else
            raise TypeError, "Unable to unserialize #{node} as #{type}"
          end
        end
      end

      # Build an RDF value from a Ruby value for a property
      # @private
      def build_rdf_value(value, type)
        klass = classize_resource(type)
        if klass.respond_to?(:serialize)
          # value is a Spira resource of "type"?
          if value.class.ancestors.include?(Spira::Base)
            if klass.ancestors.include?(value.class)
              value.subject
            else
              raise TypeError, "#{value} is an instance of #{value.class}, expected #{klass}"
            end
          else
            klass.serialize(value)
          end
        else
          raise TypeError, "Unable to serialize #{value} as #{type}"
        end
      end

      # Return the appropriate class object for a string or symbol
      # representation.  Throws errors correctly if the given class cannot be
      # located, or if it is not a Spira::Base
      #
      def classize_resource(type)
        return type unless type.is_a?(Symbol) || type.is_a?(String)

	klass = nil
	begin
	  klass = qualified_const_get(type.to_s)
	rescue NameError
	  raise NameError, "Could not find relation class #{type} (referenced as #{type} by #{self})"
	end
	klass
      end

      # Resolve a constant from a string, relative to this class' namespace, if
      # available, and from root, otherwise.
      #
      # FIXME: this is not really 'qualified', but it's one of those
      # impossible-to-name functions.  Open to suggestions.
      #
      # @author njh
      # @private
      def qualified_const_get(str)
	path = str.to_s.split('::')
	from_root = path[0].empty?
	if from_root
	  from_root = []
	  path = path[1..-1]
	else
	  start_ns = ((Class === self)||(Module === self)) ? self : self.class
	  from_root = start_ns.to_s.split('::')
	end
	until from_root.empty?
	  begin
	    return (from_root+path).inject(Object) { |ns,name| ns.const_get(name) }
	  rescue NameError
	    from_root.delete_at(-1)
	  end
	end
	path.inject(Object) { |ns,name| ns.const_get(name) }
      end

      ##
      # Determine the type for a property based on the given type option
      #
      # @param [nil, Spira::Type, Constant] type
      # @return Spira::Type
      # @private
      def type_for(type)
        case
        when type.nil?
          Spira::Types::Any
        when type.is_a?(Symbol) || type.is_a?(String)
          type
        when !(Spira.types[type].nil?)
          Spira.types[type]
        else
          raise TypeError, "Unrecognized type: #{type}"
        end
      end

      ##
      # Determine the predicate for a property based on the given predicate, name, and default vocabulary
      #
      # @param  [#to_s, #to_uri] predicate
      # @param  [Symbol] name
      # @return [RDF::URI]
      # @private
      def predicate_for(predicate, name)
        case
        when predicate.respond_to?(:to_uri) && predicate.to_uri.absolute?
          predicate
        when @default_vocabulary.nil?
          raise ResourceDeclarationError, "A :predicate option is required for types without a default vocabulary"
        else
          # FIXME: use rdf.rb smart separator after 0.3.0 release
          separator = @default_vocabulary.to_s[-1,1] =~ /(\/|#)/ ? '' : '/'
          RDF::URI.intern(@default_vocabulary.to_s + separator + name.to_s)
        end
=======
>>>>>>> 94093b86
      end

      def find_all conditions, options = {}
        patterns = [[:subject, RDF.type, type]]
        conditions.each do |name, value|
          patterns << [:subject, properties[name][:predicate], value]
        end

        q = RDF::Query.new do
          patterns.each do |pat|
            pattern pat
          end
        end

        [].tap do |results|
          repository.query(q) do |solution|
            break if options[:limit].zero?
            results << self.for(solution[:subject])
            options[:limit] -= 1
          end
        end
      end

    end # class methods


    def id
      new_record? ? nil : subject.path.split(/\//).last
    end

    ##
    # Initialize a new Spira::Base instance of this resource class using
    # a new blank node subject.  Accepts a hash of arguments for initial
    # attributes.  To use a URI or existing blank node as a subject, use
    # {Spira.for} instead.
    #
    # @param [Hash{Symbol => Any}] props Default attributes for this instance
    # @yield [self] Executes a given block
    # @yieldparam [self] self The newly created instance
    # @see Spira.for
    # @see RDF::URI#as
    # @see RDF::Node#as
    def initialize(props = {}, options = {})
      @subject = props.delete(:_subject) || RDF::Node.new
      reload props
      yield self if block_given?
    end

    ##
    # Returns a hash of name => value for this instance's attributes
    #
    # @return [Hash{Symbol => Any}] attributes
    def attributes
      HashWithIndifferentAccess.new.tap do |attrs|
        self.class.properties.each do |name, _|
          attrs[name] = read_attribute name
        end
      end
    end

    ##
    # The `RDF.type` associated with this class.
    #
    # @return [nil,RDF::URI] The RDF type associated with this instance's class.
    def type
      self.class.type
    end

    def types
      self.class.types
    end

    ##
    # Returns the RDF representation of this resource.
    #
    # @return [RDF::Enumerable]
    def to_rdf
      self
    end

    ##
    # A developer-friendly view of this projection
    #
    def inspect
      "<#{self.class}:#{self.object_id} @subject: #{@subject}>"
    end

    ##
    # Enumerate each RDF statement that makes up this projection.  This makes
    # each instance an `RDF::Enumerable`, with all of the nifty benefits
    # thereof.  See <http://rdf.rubyforge.org/RDF/Enumerable.html> for
    # information on arguments.
    #
    # @see http://rdf.rubyforge.org/RDF/Enumerable.html
    def each(*args, &block)
      return enum_for(:each) unless block_given?
      repository = repository_for_attributes(attributes)
      repository.insert(RDF::Statement.new(@subject, RDF.type, type)) unless type.nil?
      repository.each(*args, &block)
    end

    ##
    # The number of RDF::Statements this projection has.
    #
    # @see http://rdf.rubyforge.org/RDF/Enumerable.html#count
    def count
      each.size
    end

    ##
    # Returns true if the given attribute has been changed from the backing store
    #
    def dirty?(name = nil)
      case name
      when nil
        self.class.properties.keys.any? { |key| dirty?(key) }
      else
        case
        when @dirty[name] == true
          true
        else
          case @attributes[:copied][name]
          when NOT_SET
            false
          else
            @attributes[:copied][name] != @attributes[:original][name]
          end
        end
      end
    end

    ##
    # Compare this instance with another instance.  The comparison is done on
    # an RDF level, and will work across subclasses as long as the attributes
    # are the same.
    #
    # @see http://rdf.rubyforge.org/isomorphic/
    def ==(other)
      case other
        # TODO: define behavior for equality on subclasses.
        # TODO: should we compare attributes here?
      when self.class
        @subject == other.uri
      when RDF::Enumerable
        self.isomorphic_with?(other)
      else
        false
      end
    end

    ##
    # Returns true for :to_uri if this instance's subject is a URI, and false if it is not.
    # Returns true for :to_node if this instance's subject is a Node, and false if it is not.
    # Calls super otherwise.
    #
    def respond_to?(*args)
      case args[0]
      when :to_uri
        @subject.respond_to?(:to_uri)
      when :to_node
        @subject.node?
      else
        super(*args)
      end
    end

    ##
    # Returns the RDF::URI associated with this instance if this instance's
    # subject is an RDF::URI, and nil otherwise.
    #
    # @return [RDF::URI,nil]
    def uri
      @subject.respond_to?(:to_uri) ? @subject : nil
    end

    ##
    # Returns the URI representation of this resource, if available.  If this
    # resource's subject is a BNode, raises a NoMethodError.
    #
    # @return [RDF::URI]
    # @raise [NoMethodError]
    def to_uri
      uri || (raise NoMethodError, "No such method: :to_uri (this instance's subject is not a URI)")
    end

    ##
    # Returns true if the subject associated with this instance is a blank node.
    #
    # @return [true, false]
    def node?
      @subject.node?
    end

    ##
    # Returns the Node subject of this resource, if available.  If this
    # resource's subject is a URI, raises a NoMethodError.
    #
    # @return [RDF::Node]
    # @raise [NoMethodError]
    def to_node
      @subject.node? ? @subject : (raise NoMethodError, "No such method: :to_uri (this instance's subject is not a URI)")
    end

    ##
    # Returns true if any data exists for this subject in the backing RDF store
    # TODO: This method *maybe* should be obsoleted by #persisted? from ActiveModel;
    #       the name is also misleading because "exists?" is not the same as "!new_record?",
    #       which, unlike "exists?" cares only for the resource definition.
    #
    # @return [Boolean]
    def exists?
      !data.empty?
    end
    alias_method :exist?, :exists?

    ##
    # Returns an Enumerator of all RDF data for this subject, not just model data.
    #
    # @see #each
    # @see http://rdf.rubyforge.org/RDF/Enumerable.html
    # @return [Enumerator]
    def data
      self.class.repository.query(:subject => subject)
    end

    ##
    # Returns a new instance of this class with the new subject instead of self.subject
    #
    # @param [RDF::Resource] new_subject
    # @return [Spira::Base] copy
    def copy(new_subject)
      self.class.for(new_subject).tap do |res|
        self.class.properties.each_key do |property|
          res.send :write_attribute, property, read_attribute(property)
        end
      end
    end

    ##
    # Returns a new instance of this class with the new subject instead of
    # self.subject after saving the new copy to the repository.
    #
    # @param [RDF::Resource] new_subject
    # @return [Spira::Base, String] copy
    def copy!(new_subject)
      copy(new_subject).save!
    end

    ##
    # Copies all data, including non-model data, about this resource to
    # another URI.  The copy is immediately saved to the repository.
    #
    # @param [RDF::Resource] new_subject
    # @return [Spira::Base, String] copy
    def copy_resource!(new_subject)
      new_subject = self.class.id_for(new_subject)
      update_repository = RDF::Repository.new
      data.each do |statement|
        update_repository << RDF::Statement.new(new_subject, statement.predicate, statement.object)
      end
      self.class.repository.insert(update_repository)
      new_subject.as(self.class)
    end

    ##
    # Rename this resource in the repository to the new given subject.
    # Changes are immediately saved to the repository.
    #
    # @param [RDF::Resource] new_subject
    # @return [Spira::Base, String] new_resource
    def rename!(new_subject)
      new = copy_resource!(new_subject)
      object_statements = self.class.repository.query(:object => subject)
      update_repository = RDF::Repository.new
      object_statements.each do |statement|
        update_repository << RDF::Statement.new(statement.subject, statement.predicate, new.subject)
      end
      self.class.repository.insert(update_repository)
      destroy!(:completely)
      new
    end


    private

    def write_attribute(name, value)
      if self.class.properties[name]
        @dirty[name] = true
        @attributes[:current][name] = value
      else
        raise Spira::PropertyMissingError, "attempt to assign a value to a non-existing property '#{name}'"
      end
    end

    ##
    # Get the current value for the given attribute
    #
    def read_attribute(name)
      case @dirty[name]
      when true
        @attributes[:current][name]
      else
        if @attributes[:copied][name].equal?(NOT_SET)
          dup = if @attributes[:original][name].is_a?(Spira::Base)
                  @attributes[:original][name]
                else
                  begin
                    @attributes[:original][name].dup
                  rescue TypeError
                    @attributes[:original][name]
                  end
                end
          @attributes[:copied][name] = dup
        else
          @attributes[:copied][name]
        end
      end
    end

    ##
    # Create an RDF::Repository for the given attributes hash.  This could
    # just as well be a class method but is only used here in #save! and
    # #destroy!, so it is defined here for simplicity.
    #
    # @param [Hash] attributes The attributes to create a repository for
    def repository_for_attributes(attrs)
      RDF::Repository.new.tap do |repo|
        attrs.each do |name, attribute|
          predicate = self.class.properties[name][:predicate]
          if self.class.reflect_on_association(name)
            attribute.each do |value|
              store_attribute(name, value, predicate, repo)
            end
          else
            store_attribute(name, attribute, predicate, repo)
          end
        end
      end
    end

    extend Resource
    extend Reflections
    include Types
    include Persistence
    include Validations

    @reflections = HashWithIndifferentAccess.new
    @properties = HashWithIndifferentAccess.new
  end
end<|MERGE_RESOLUTION|>--- conflicted
+++ resolved
@@ -113,123 +113,6 @@
       end
 
       ##
-<<<<<<< HEAD
-      # The current repository for this class
-      #
-      # @return [RDF::Repository, nil]
-      def repository
-        name = @repository_name || :default
-        Spira.repository(name) || (raise Spira::NoRepositoryError, "#{self} is configured to use :#{name} as a repository, but it has not been set.")
-      end
-
-      ##
-      # Create a new projection instance of this class for the given URI.  If a
-      # class has a base_uri given, and the argument is not an `RDF::URI`, the
-      # given identifier will be appended to the base URI.
-      #
-      # Spira does not have 'find' or 'create' functions.  As RDF identifiers
-      # are globally unique, they all simply 'are'.
-      #
-      # On calling `for`, a new projection is created for the given URI.  The
-      # first time access is attempted on a field, the repository will be
-      # queried for existing attributes, which will be used for the given URI.
-      # Underlying repositories are not accessed at the time of calling `for`.
-      #
-      # A class with a base URI may still be projected for any URI, whether or
-      # not it uses the given resource class' base URI.
-      #
-      # @raise [TypeError] if an RDF type is given in the attributes and one is
-      # given in the attributes.
-      # @raise [ArgumentError] if a non-URI is given and the class does not
-      # have a base URI.
-      # @overload for(uri, attributes = {})
-      #   @param [RDF::URI] uri The URI to create an instance for
-      #   @param [Hash{Symbol => Any}] attributes Initial attributes
-      # @overload for(identifier, attributes = {})
-      #   @param [Any] uri The identifier to append to the base URI for this class
-      #   @param [Hash{Symbol => Any}] attributes Initial attributes
-      # @yield [self] Executes a given block and calls `#save!`
-      # @yieldparam [self] self The newly created instance
-      # @return  [Spira::Base] The newly created instance
-      # @see http://rdf.rubyforge.org/RDF/URI.html
-      def for(identifier, attributes = {}, &block)
-        self.project(id_for(identifier), attributes, &block)
-      end
-      alias_method :[], :for
-
-      ##
-      # Create a new instance with the given subjet without any modification to
-      # the given subject at all.  This method exists to provide an entry point
-      # for implementing classes that want to create a more intelligent .for
-      # and/or .id_for for their given use cases, such as simple string
-      # appending to base URIs or calculated URIs from other representations.
-      #
-      # @example Using simple string concatentation with base_uri in .for instead of joining delimiters
-      #     def for(identifier, attributes = {}, &block)
-      #       self.project(RDF::URI(self.base_uri.to_s + identifier.to_s), attributes, &block)
-      #     end
-      # @param [RDF::URI, RDF::Node] subject
-      # @param [Hash{Symbol => Any}] attributes Initial attributes
-      # @return [Spira::Base] the newly created instance
-      def project(subject, attributes = {}, &block)
-        if !type.nil? && attributes[:type]
-          raise TypeError, "#{self} has an RDF type, #{self.type}, and cannot accept one as an argument."
-        end
-        new(attributes.merge(:_subject => subject), &block)
-      end
-
-      ##
-      # Creates a URI or RDF::Node based on a potential base_uri and string,
-      # URI, or Node, or Addressable::URI.  If not a URI or Node, the given
-      # identifier should be a string representing an absolute URI, or
-      # something responding to to_s which can be appended to a base URI, which
-      # this class must have.
-      #
-      # @param  [Any] Identifier
-      # @return [RDF::URI, RDF::Node]
-      # @raise  [ArgumentError] If this class cannot create an identifier from the given argument
-      # @see http://rdf.rubyforge.org/RDF/URI.html
-      # @see Spira.base_uri
-      # @see Spira.for
-      def id_for(identifier)
-        case
-          # Absolute URI's go through unchanged
-        when identifier.is_a?(RDF::URI) && identifier.absolute?
-          identifier
-          # We don't have a base URI to join this fragment with, so go ahead and instantiate it as-is.
-        when identifier.is_a?(RDF::URI) && self.base_uri.nil?
-          identifier
-          # Blank nodes go through unchanged
-        when identifier.respond_to?(:node?) && identifier.node?
-          identifier
-          # Anything that can be an RDF::URI, we re-run this case statement
-          # on it for the fragment logic above.
-        when identifier.respond_to?(:to_uri) && !identifier.is_a?(RDF::URI)
-          id_for(identifier.to_uri)
-          # see comment with #to_uri above, this might be a fragment
-        when identifier.is_a?(Addressable::URI)
-          id_for(RDF::URI.intern(identifier))
-          # This is a #to_s or a URI fragment with a base uri.  We'll treat them the same.
-          # FIXME: when #/ makes it into RDF.rb proper, this can all be wrapped
-          # into the one case statement above.
-        else
-          uri = identifier.is_a?(RDF::URI) ? identifier : RDF::URI.intern(identifier.to_s)
-          case
-          when uri.absolute?
-            uri
-          when self.base_uri.nil?
-            raise ArgumentError, "Cannot create identifier for #{self} by String without base_uri; an RDF::URI is required"
-          else
-            separator = self.base_uri.to_s[-1,1] =~ /(\/|#)/ ? '' : '/'
-            RDF::URI.intern(self.base_uri.to_s + separator + identifier.to_s)
-          end
-        end
-      end
-
-
-      ##
-=======
->>>>>>> 94093b86
       # The number of URIs projectable as a given class in the repository.
       # This method is only valid for classes which declare a `type` with the
       # `type` method in the Resource.
@@ -237,13 +120,8 @@
       # @raise  [Spira::NoTypeError] if the resource class does not have an RDF type declared
       # @return [Integer] the count
       def count
-<<<<<<< HEAD
-        raise Spira::NoTypeError, "Cannot count a #{self} without a reference type URI." if @type.nil?
-        repository.query(:predicate => RDF.type, :object => @type).subjects.count
-=======
         raise Spira::NoTypeError, "Cannot count a #{self} without a reference type URI." if type.nil?
         repository.query(:predicate => RDF.type, :object => type).subjects.count
->>>>>>> 94093b86
       end
 
       ##
@@ -269,17 +147,10 @@
       # @overload each
       #   @return [Enumerator]
       def each
-<<<<<<< HEAD
-        raise Spira::NoTypeError, "Cannot count a #{self} without a reference type URI." if @type.nil?
-
-        if block_given?
-          repository.query(:predicate => RDF.type, :object => @type).each_subject do |subject|
-=======
         raise Spira::NoTypeError, "Cannot count a #{self} without a reference type URI." if type.nil?
 
         if block_given?
           repository.query(:predicate => RDF.type, :object => type).each_subject do |subject|
->>>>>>> 94093b86
             cache[subject] ||= self.for(subject)
             yield cache[subject]
           end
@@ -320,140 +191,6 @@
       # @private
       def cache
         @cache ||= RDF::Util::Cache.new
-<<<<<<< HEAD
-      end
-
-      ##
-      # The list of validation functions for this projection
-      #
-      # @return [Array<Symbol>]
-      def validators
-        @validators ||= []
-      end
-
-      # Build a Ruby value from an RDF value.
-      #
-      # @private
-      def build_value(node, type, cache)
-        if cache[node]
-          cache[node]
-        else
-          klass = classize_resource(type)
-          if klass.respond_to?(:unserialize)
-            if klass.ancestors.include?(Spira::Base)
-              cache[node] = promise { klass.unserialize(node, :_cache => cache) }
-            else
-              klass.unserialize(node)
-            end
-          else
-            raise TypeError, "Unable to unserialize #{node} as #{type}"
-          end
-        end
-      end
-
-      # Build an RDF value from a Ruby value for a property
-      # @private
-      def build_rdf_value(value, type)
-        klass = classize_resource(type)
-        if klass.respond_to?(:serialize)
-          # value is a Spira resource of "type"?
-          if value.class.ancestors.include?(Spira::Base)
-            if klass.ancestors.include?(value.class)
-              value.subject
-            else
-              raise TypeError, "#{value} is an instance of #{value.class}, expected #{klass}"
-            end
-          else
-            klass.serialize(value)
-          end
-        else
-          raise TypeError, "Unable to serialize #{value} as #{type}"
-        end
-      end
-
-      # Return the appropriate class object for a string or symbol
-      # representation.  Throws errors correctly if the given class cannot be
-      # located, or if it is not a Spira::Base
-      #
-      def classize_resource(type)
-        return type unless type.is_a?(Symbol) || type.is_a?(String)
-
-	klass = nil
-	begin
-	  klass = qualified_const_get(type.to_s)
-	rescue NameError
-	  raise NameError, "Could not find relation class #{type} (referenced as #{type} by #{self})"
-	end
-	klass
-      end
-
-      # Resolve a constant from a string, relative to this class' namespace, if
-      # available, and from root, otherwise.
-      #
-      # FIXME: this is not really 'qualified', but it's one of those
-      # impossible-to-name functions.  Open to suggestions.
-      #
-      # @author njh
-      # @private
-      def qualified_const_get(str)
-	path = str.to_s.split('::')
-	from_root = path[0].empty?
-	if from_root
-	  from_root = []
-	  path = path[1..-1]
-	else
-	  start_ns = ((Class === self)||(Module === self)) ? self : self.class
-	  from_root = start_ns.to_s.split('::')
-	end
-	until from_root.empty?
-	  begin
-	    return (from_root+path).inject(Object) { |ns,name| ns.const_get(name) }
-	  rescue NameError
-	    from_root.delete_at(-1)
-	  end
-	end
-	path.inject(Object) { |ns,name| ns.const_get(name) }
-      end
-
-      ##
-      # Determine the type for a property based on the given type option
-      #
-      # @param [nil, Spira::Type, Constant] type
-      # @return Spira::Type
-      # @private
-      def type_for(type)
-        case
-        when type.nil?
-          Spira::Types::Any
-        when type.is_a?(Symbol) || type.is_a?(String)
-          type
-        when !(Spira.types[type].nil?)
-          Spira.types[type]
-        else
-          raise TypeError, "Unrecognized type: #{type}"
-        end
-      end
-
-      ##
-      # Determine the predicate for a property based on the given predicate, name, and default vocabulary
-      #
-      # @param  [#to_s, #to_uri] predicate
-      # @param  [Symbol] name
-      # @return [RDF::URI]
-      # @private
-      def predicate_for(predicate, name)
-        case
-        when predicate.respond_to?(:to_uri) && predicate.to_uri.absolute?
-          predicate
-        when @default_vocabulary.nil?
-          raise ResourceDeclarationError, "A :predicate option is required for types without a default vocabulary"
-        else
-          # FIXME: use rdf.rb smart separator after 0.3.0 release
-          separator = @default_vocabulary.to_s[-1,1] =~ /(\/|#)/ ? '' : '/'
-          RDF::URI.intern(@default_vocabulary.to_s + separator + name.to_s)
-        end
-=======
->>>>>>> 94093b86
       end
 
       def find_all conditions, options = {}
